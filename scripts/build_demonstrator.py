# stdlib
from pathlib import Path
import shutil
import subprocess
from typing import Optional

# third party
import click

# adjutorium absolute
from adjutorium.deploy.build import Builder
from adjutorium.deploy.proto import NewClassificationAppProto, NewRiskEstimationAppProto


def build_app(
    name: str,
    task_type: str,
    dataset_path: str,
    model_path: str,
    time_column: str,
    target_column: str,
    horizons: str,
    explainers: str,
    imputers: str,
    plot_alternatives: str,
) -> Path:
    print(task_type)
    if task_type == "risk_estimation":
        parsed_horizons = []
        for tok in horizons.split(","):
            parsed_horizons.append(int(tok))

        task = Builder(
            NewRiskEstimationAppProto(
                **{
                    "name": name,
                    "type": task_type,
                    "dataset_path": dataset_path,
                    "model_path": model_path,
                    "time_column": time_column,
                    "target_column": target_column,
                    "horizons": parsed_horizons,
                    "explainers": explainers.split(","),
                    "imputers": imputers.split(","),
                    "plot_alternatives": [],
                }
            )
        )
    elif task_type == "classification":
        task = Builder(
            NewClassificationAppProto(
                **{
                    "name": name,
                    "type": task_type,
                    "dataset_path": dataset_path,
                    "model_path": model_path,
                    "target_column": target_column,
                    "explainers": explainers.split(","),
                    "imputers": imputers.split(","),
                    "plot_alternatives": [],
                }
            )
        )
    else:
        raise RuntimeError(f"unsupported type {type}")

    return Path(task.run())


def build_wheel() -> Path:
    out = Path("dist")
    try:
        shutil.rmtree(out)
    except BaseException:
        pass

    subprocess.run("python setup.py bdist_wheel", shell=True, check=True)

    out_wheel = None
    for fn in out.glob("*"):
        if fn.suffix == ".whl":
            out_wheel = fn

    assert out_wheel is not None, "Invalid wheel"

    return fn


def pack(app: Path, output: Path = Path("image_bin")) -> None:
    output = Path(output)
    output_data = output / "third_party"
    try:
        shutil.rmtree(output)
    except BaseException:
        pass
    output.mkdir(parents=True, exist_ok=True)
    output_data.mkdir(parents=True, exist_ok=True)

    # Copy Adjutorium wheel
    local_wheel = build_wheel()
    shutil.copy(local_wheel, output_data / local_wheel.name)
    for fn in Path("third_party").glob("*"):
        if fn.suffix == ".whl":
            shutil.copy(fn, output_data / fn.name)

    # Copy server template
    for fn in Path("third_party/image_template").glob("*"):
        shutil.copy(fn, output / fn.name)

    # Copy server runner
    shutil.copy("scripts/run_demonstrator.py", output / "run_demonstrator.py")

    # Copy app
    shutil.copy(app, output / "app.p")

    # Update requirements txt
    with open(output / "requirements.txt", "a") as f:
        f.write(str(Path("third_party") / local_wheel.name))
        f.close()


def upload_heroku(image_folder: Path, heroku_app: str) -> None:
    print("uploading to heroku", heroku_app)
    subprocess.run("heroku login", shell=True, check=True)
    subprocess.run("git init", shell=True, check=True, cwd=image_folder)
    subprocess.run(
        f"heroku git:remote -a {heroku_app}", shell=True, check=True, cwd=image_folder
    )
    subprocess.run("git add .", shell=True, check=True, cwd=image_folder)
    subprocess.run(
        "git commit -am 'demonstrator update'",
        shell=True,
        check=True,
        cwd=image_folder,
    )
<<<<<<< HEAD
    subprocess.run("git push heroku master", shell=True, check=True, cwd=image_folder)
=======
    subprocess.run(
        "git push heroku master --force", shell=True, check=True, cwd=image_folder
    )
>>>>>>> 242a2f93


@click.command()
@click.option(
    "--name", type=str, default="new_demonstrator", help="The title of the demonstrator"
)
@click.option("--task_type", type=str, help="classification/risk_estimation")
@click.option("--dataset_path", type=str, help="Path to the dataset csv")
@click.option(
    "--model_path", type=str, help="Path to the model template, usually model.p"
)
@click.option(
    "--time_column",
    type=str,
    help="Only for risk_estimation tasks. Which column in the dataset is used for time-to-event",
)
@click.option(
    "--target_column", type=str, help="Which column in the dataset is the outcome"
)
@click.option(
    "--horizons",
    type=str,
    help="Only for risk_estimation tasks. Which time horizons to plot.",
)
@click.option(
    "--explainers",
    type=str,
    default="kernel_shap",
    help="Which explainers to include. There can be multiple explainer names, separated by a comma. Available explainers: kernel_shap,invase,shap_permutation_sampler,lime.",
)
@click.option(
    "--imputers",
    type=str,
    default="ice",
    help="Which imputer to use. Available imputers: ['sinkhorn', 'EM', 'mice', 'ice', 'hyperimpute', 'most_frequent', 'median', 'missforest', 'softimpute', 'nop', 'mean', 'gain']",
)
@click.option(
    "--plot_alternatives",
    type=str,
    default=[],
    help="Only for risk_estimation. List of categorical columns by which to split the graphs. For example, plot outcome for different treatments available.",
)
@click.option(
    "--output",
    type=str,
    default="image_bin",
    help="Where to save the demonstrator files. The content of the folder can be directly used for deployments(for example, to Heroku).",
)
@click.option(
    "--heroku_app",
    type=str,
    default=None,
    help="Optional. If provided, the script tries to deploy the demonstrator to Heroku, to the specified Heroku app name.",
)
def build(
    name: str,
    task_type: str,
    dataset_path: str,
    model_path: str,
    time_column: str,
    target_column: str,
    horizons: str,
    explainers: str,
    imputers: str,
    plot_alternatives: str,
    output: Path,
    heroku_app: Optional[str],
) -> None:
    app_path = build_app(
        name,
        task_type,
        dataset_path,
        model_path,
        time_column,
        target_column,
        horizons,
        explainers,
        imputers,
        plot_alternatives,
    )

    pack(app_path, output=output)

    if heroku_app:
        upload_heroku(output, heroku_app)


if __name__ == "__main__":
    build()<|MERGE_RESOLUTION|>--- conflicted
+++ resolved
@@ -133,13 +133,9 @@
         check=True,
         cwd=image_folder,
     )
-<<<<<<< HEAD
-    subprocess.run("git push heroku master", shell=True, check=True, cwd=image_folder)
-=======
     subprocess.run(
         "git push heroku master --force", shell=True, check=True, cwd=image_folder
     )
->>>>>>> 242a2f93
 
 
 @click.command()
